<<<<<<< HEAD
sqsHTTP <- function(url = NULL, query = list(), 
                    region = Sys.getenv("AWS_DEFAULT_REGION","us-east-1"), 
                    key = Sys.getenv("AWS_ACCESS_KEY_ID"), 
                    secret = Sys.getenv("AWS_SECRET_ACCESS_KEY"), ...) {
=======
sqsHTTP <- function(url = NULL, 
                    query = list(), 
                    region = Sys.getenv("AWS_DEFAULT_REGION", "us-east-1"), 
                    key = Sys.getenv("AWS_ACCESS_KEY_ID"), 
                    secret = Sys.getenv("AWS_SECRET_ACCESS_KEY"), 
                    ...) {
>>>>>>> 53d07b9e
    if(is.null(url))
        url <- paste0("https://sqs.",region,".amazonaws.com")
    p <- parse_url
    p <- parse_url(url)
    action <- if(p$path == "") "/" else paste0("/",p$path)
    d_timestamp <- format(Sys.time(), "%Y%m%dT%H%M%SZ", tz = "UTC")
    if(key == "") {
        H <- add_headers(`x-amz-date` = d_timestamp)
    } else {
        S <- signature_v4_auth(
               datetime = d_timestamp,
               region = region,
               service = "sqs",
               verb = "GET",
               action = action,
               query_args = query,
               canonical_headers = list(host = paste0("sqs.",region,".amazonaws.com"),
                                        `x-amz-date` = d_timestamp),
               request_body = "",
               key = key, secret = secret)
        H <- add_headers(`x-amz-date` = d_timestamp, 
                         `x-amz-content-sha256` = S$BodyHash,
                         Authorization = S$SignatureHeader)
    }
    if(length(query))
        r <- GET(url, H, query = query, ...)
    else
        r <- GET(url, H, ...)
    if(http_status(r)$category == "client error") {
        x <- try(xmlToList(xmlParse(content(r, "text"))), silent = TRUE)
        if(inherits(x, "try-error"))
            x <- try(fromJSON(content(r, "text"))$Error, silent = TRUE)
        warn_for_status(r)
        h <- headers(r)
        out <- structure(x, headers = h, class = "aws_error")
        attr(out, "request_canonical") <- S$CanonicalRequest
        attr(out, "request_string_to_sign") <- S$StringToSign
        attr(out, "request_signature") <- S$SignatureHeader
    } else {
        out <- try(fromJSON(content(r, "text")), silent = TRUE)
        if(inherits(out, "try-error"))
            out <- structure(content(r, "text"), "unknown")
    }
    return(out)
}<|MERGE_RESOLUTION|>--- conflicted
+++ resolved
@@ -1,16 +1,9 @@
-<<<<<<< HEAD
-sqsHTTP <- function(url = NULL, query = list(), 
-                    region = Sys.getenv("AWS_DEFAULT_REGION","us-east-1"), 
-                    key = Sys.getenv("AWS_ACCESS_KEY_ID"), 
-                    secret = Sys.getenv("AWS_SECRET_ACCESS_KEY"), ...) {
-=======
 sqsHTTP <- function(url = NULL, 
                     query = list(), 
                     region = Sys.getenv("AWS_DEFAULT_REGION", "us-east-1"), 
                     key = Sys.getenv("AWS_ACCESS_KEY_ID"), 
                     secret = Sys.getenv("AWS_SECRET_ACCESS_KEY"), 
                     ...) {
->>>>>>> 53d07b9e
     if(is.null(url))
         url <- paste0("https://sqs.",region,".amazonaws.com")
     p <- parse_url
